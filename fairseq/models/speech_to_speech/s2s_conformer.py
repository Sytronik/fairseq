--- conflicted
+++ resolved
@@ -8,24 +8,12 @@
 import torch
 
 from fairseq import checkpoint_utils
-<<<<<<< HEAD
-from fairseq.models import (
-    register_model,
-    register_model_architecture,
-=======
 from fairseq.models import register_model, register_model_architecture
 from fairseq.models.speech_to_speech.s2s_transformer import (
     S2SpecTTransformerModel,
     S2UTTransformerModel,
     s2spect_architecture_base,
     s2ut_architecture_base,
->>>>>>> 0272196a
-)
-from fairseq.data.audio.data_cfg import S2SDataConfig
-from fairseq.models.speech_to_text import S2TConformerEncoder
-from fairseq.models.speech_to_speech import (
-    S2UTTransformerModel,
-    s2ut_architecture_base as s2ut_transformer_architecture_base,
 )
 from fairseq.models.transformer import (
     Linear,
@@ -102,26 +90,6 @@
 
     @classmethod
     def build_encoder(cls, args):
-<<<<<<< HEAD
-        print(args)
-        data_cfg = S2SDataConfig(Path(args.data) / args.config_yaml)
-        args.input_feat_per_channel = data_cfg.input_feat_per_channel
-        args.input_channels = data_cfg.input_transformed_channels
-
-        encoder = S2SConformerEncoder(args)
-        pretraining_path = getattr(args, "load_pretrained_encoder_from", None)
-        if pretraining_path is not None:
-            if not Path(pretraining_path).exists():
-                logger.warning(
-                    f"skipped pretraining because {pretraining_path} does not exist"
-                )
-            else:
-                encoder = checkpoint_utils.load_pretrained_component_from_model(
-                    component=encoder, checkpoint=pretraining_path
-                )
-                logger.info(f"loaded pretrained encoder from: {pretraining_path}")
-        return encoder
-=======
         return build_s2s_conformer_encoder(args)
 
 
@@ -151,7 +119,6 @@
     @classmethod
     def build_encoder(cls, args):
         return build_s2s_conformer_encoder(args)
->>>>>>> 0272196a
 
 
 @register_model_architecture("s2ut_conformer", "s2ut_conformer")
