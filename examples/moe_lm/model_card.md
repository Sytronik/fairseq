<<<<<<< HEAD
# Model card for the paper ``Efficient Large Scale Language Modeling with Mixtures of Experts"
## Version 1.0.0

### Model developer
Meta AI

### Model type
An autoregressive English language model trained on a union of six English language models. We explore dense and sparse (MoE based) architectures in the paper.
* Dense models - Our dense models range from 125M parameters to 13B parameters.
* Sparse (MoE) models - Our MoE based models range from 15B parameters to 1.1 Trillion parameters.
This model card focuses on the 1.1 Trillion parameter model, but the discussion
applies to all of the models explored in this work.

### Citation details
Artetxe et al. (2021): Efficient Large Scale Language Modeling with Mixtures of Experts

### Model Feedback Channel
fairseq

## Intended use
### Primary intended use
For research purposes only, e.g. reproducing model evaluation results. Generation is only used in a limited capacity for explanation/justification or for prompting/probing/priming for class labels.

### Out of scope uses
The primary purpose of the model is not to generate language, although the model is capable of doing that.

## Factors influencing model performance
This section discusses potential risks associated with using the model.

### Relevant factors
Based on known problems with NLP technology, potential relevant factors include bias (gender, profession, race and religion).

### Evaluation factors
The 1.1T model was evaluated on StereoSet and CrowS-Pairs datasets to quantify encoded bias in the model.

## Metrics
### Model performance measures
The 1.1T parameter model was primarily evaluated on
1. In-domain and out-of-domain language modeling perplexity.
2. Zero-shot and few-shot priming.
3. Fully supervised finetuning.

### Approaches to handle uncertainty
For few-shot learning, we report the average results across 25 runs, randomly sampling a different set of few-shot examples from the training set each time.
 
## Evaluation data
## Zero Shot evaluation

### HellaSwag
#### Description
HellaSwag is a dataset for evaluating commonsense reasoning.

### PIQA
#### Description
PIQA is a dataset designed to evaluate reasoning about Physical Commonsense in Natural Language

### ReCoRd
#### Description
Reading Comprehension with Commonsense Reasoning Dataset (ReCoRD) is a large-scale reading comprehension dataset which requires commonsense reasoning. ReCoRD consists of queries automatically generated from CNN/Daily Mail news articles; the answer to each query is a text span from a summarizing passage of the corresponding news. The goal of ReCoRD is to evaluate a machine's ability of commonsense reasoning in reading comprehension.

## Few Shot evaluation
### Winogrande
#### Description
Winogrande is a benchmark for commonsense reasoning. The dataset contains pronoun resolution problems originally designed to be unsolvable for statistical models that rely on selectional preferences or word associations.

### StoryCloze
#### Description
StoryCloze is a new commonsense reasoning framework for evaluating story understanding, story generation, and script learning. This test requires a system to choose the correct ending to a four-sentence story.

### OpenBookQA
#### Description
OpenBookQA is a new kind of question-answering dataset modeled after open book exams for assessing human understanding of a subject. It consists of 5,957 multiple-choice elementary-level science questions (4,957 train, 500 dev, 500 test), which probe the understanding of a small “book” of 1,326 core science facts and the application of these facts to novel situations.

## Fully supervised evaluation

### BoolQ
#### Description
BoolQ is a question answering dataset for yes/no questions containing 15942 examples. These questions are naturally occurring – they are generated in unprompted and unconstrained settings. Each example is a triplet of (question, passage, answer), with the title of the page as optional additional context.

### SST-2
#### Description
SST-2 (or SST-binary) is a binary classification dataset where the goal is to differentiate between negative or somewhat negative vs somewhat positive or positive.

### MNLI
#### Description
The Multi-Genre Natural Language Inference (MultiNLI) corpus is a crowd-sourced collection of 433k sentence pairs annotated with textual entailment information. The corpus is modeled on the SNLI corpus, but differs in that covers a range of genres of spoken and written text, and supports a distinctive cross-genre generalization evaluation.

## Responsible AI (RAI) evaluation
### StereoSet
#### Description
A large-scale natural dataset in English to measure stereotypical biases in four domains: gender, profession, race, and religion

#### Motivation for dataset use
The motivation for evaluating the 1.1T parameter model on this dataset is to evaluate the model's stereotype bias in gender, profession, race, and religion

### CrowS
#### Description
Challenge Dataset for Measuring Social Biases in Masked Language Models

#### Motivation for dataset use
The motivation for evaluating the 1.1T parameter model on this dataset is to evaluate the model’s bias in the domains of race, religion and age

----

## Training data
### BookCorpus
#### Description
A dataset consisting of more than 10K unpublished books. 4GB in size. (Zhu et al., 2019)

### English Wikipedia
#### Description
Data from English wikipedia, excluding lists, tables and headers. 12GB in size.

### CC-News
#### Description
A dataset containing 63 millions English news articles crawled between September 2016 and February 2019. 76GB in size. (Nagel,2016)

### OpenWebText
#### Description
An open source recreation of the WebText dataset used to train GPT-2. 38GB in size. (Gokaslan and Cohen, 2019)

### CC-Stories
#### Description
A dataset containing a subset of CommonCrawl data filtered to match the story-like style of Winograd schemas. 31GB in size. (Trinh and Le, 2018)

### English CC100
#### Description
A dataset extracted from CommonCrawl snapshots between January 2018 and December 2018, filtered to match the style of Wikipedia following the methodology introduced in CCNet (https://arxiv.org/abs/1911.00359). 292GB in size. (Wenzek et al., 2020)

## Responsible AI (RAI) Dimensions
### Fairness (Bias and inclusion)
The 1.1T parameter model was evaluated on the StereoSet and CrowS pairs dataset for inherent bias in the model, and bias as a result of the data. Similar to StereoSet, we observe that both the dense and MoE models get worse in terms of the Stereotype Score (SS) with scale.

### Privacy and security
The 1.1T model did not have any special Privacy and Security considerations. The training data and evaluation data were both public and went through standard Meta AI Privacy and licensing procedures.

### Transparency and control
In the spirit of transparency and accountability we have created this model card for the 1.1T parameter model and a data card for the training data (referenced in Artetxe et al. (2021)).

### Efficiency (Green AI)
The 1.1T parameter model is trained as a Mixture of Experts (MoE) model. Mixture of expert (MoE) models are efficient because they leverage sparse computation, i.e., only a small fraction of parameters are active for any given input. For instance, our 1.1T parameter MoE model requires only 30% more FLOPS compared to a 6.7B parameter dense model, i.e., a 160x increase in parameters with only a 30% increase in FLOPS. Notably, MoE models achieve much better validation perplexity for a given compute budget compared to dense models.

## References
Rowan Zellers, Ari Holtzman, Yonatan Bisk, Ali Farhadi, and Yejin Choi. 2019. HellaSwag: Can a machine really finish your sentence? In Proceedings of the 57th Annual Meeting of the Association for Computational Linguistics, pages 4791– 4800, Florence, Italy. Association for Computational Linguistics.

Yonatan Bisk, Rowan Zellers, Ronan Le bras, Jianfeng Gao, and Yejin Choi. 2020. Piqa: Reasoning about physical commonsense in natural language. Proceedings of the AAAI Conference on Artificial Intelligence, 34(05):7432–7439.

Sheng Zhang, Xiaodong Liu, Jingjing Liu, Jianfeng Gao, Kevin Duh, and Benjamin Van Durme. 2018. ReCoRD: Bridging the gap between human and machine commonsense reading comprehension. arXiv preprint 1810.12885.

Keisuke Sakaguchi, Ronan Le Bras, Chandra Bhagavatula, and Yejin Choi. 2020. Winogrande: An adversarial winograd schema challenge at scale. Proceedings of the AAAI Conference on Artificial Intelligence, 34(05):8732–8740.

Nasrin Mostafazadeh, Nathanael Chambers, Xiaodong He, Devi Parikh, Dhruv Batra, Lucy Vanderwende, Pushmeet Kohli, and James Allen. 2016. A corpus and cloze evaluation for deeper understanding of commonsense stories. In Proceedings of the 2016 Conference of the North American Chapter of the Association for Computational Linguistics: Human Language Technologies, pages 839–849, San Diego, California. Association for Computational Linguistics.

Todor Mihaylov, Peter Clark, Tushar Khot, and Ashish Sabharwal. 2018. Can a suit of armor conduct electricity? a new dataset for open book question answering. In Proceedings of the 2018 Conference on Empirical Methods in Natural Language Processing, pages 2381–2391, Brussels, Belgium. Association for Computational Linguistics.

Christopher Clark and Kenton Lee and Ming-Wei Chang and Tom Kwiatkowski and Michael Collins and Kristina Toutanova. 2019. BoolQ: Exploring the Surprising Difficulty of Natural Yes/No Questions

Moin Nadeem, Anna Bethke, and Siva Reddy. 2021. StereoSet: Measuring stereotypical bias in pretrained language models. In Association for Computational Linguistics (ACL).

Nikita Nangia, Clara Vania, Rasika Bhalerao, and Samuel R. Bowman. 2020. CrowS-pairs: A challenge dataset for measuring social biases in masked language models. In Proceedings of the 2020 Conference on Empirical Methods in Natural Language Processing (EMNLP), pages 1953–1967, Online. Association for Computational Linguistics.

Yukun Zhu, Ryan Kiros, Richard Zemel, Ruslan Salakhutdinov, Raquel Urtasun, Antonio Torralba, and Sanja Fidler. 2019. Aligning books and movies: Towards story-like visual explanations by watching movies and reading books. arXiv:1506.06724.

Sebastian Nagel. 2016. Cc-news. http: //web.archive.org/save/http: //commoncrawl.org/2016/10/news-dataset-available.

Aaron Gokaslan and Vanya Cohen. 2019. Openwebtext corpus. http://web.archive.org/save/http://Skylion007.github.io/OpenWebTextCorpus

Trieu H Trinh and Quoc V Le. 2018. A simple method for commonsense reasoning. arXiv preprint arXiv:1806.02847.

Guillaume Wenzek, Marie-Anne Lachaux, Alexis Conneau, Vishrav Chaudhary, Francisco Guzmán, Armand Joulin, and Edouard Grave. 2020. CCNet: Extracting high quality monolingual datasets from web crawl data. In Proceedings of the 12th Language Resources and Evaluation Conference, pages 4003–4012, Marseille, France. European Language Resources Association.
=======
# Model card for the paper ``Efficient Large Scale Language Modeling with Mixtures of Experts"
## Version 1.0.0

### Model developer
FAIR (Fundamental Artificial Intelligence Research)

### Model type
An autoregressive English language model trained on a union of six English language models. We explore dense and sparse (MoE based) architectures in the paper.
* Dense models - Our dense models range from 125M parameters to 13B parameters.
* Sparse (MoE) models - Our MoE based models range from 15B parameters to 1.1 Trillion parameters.
This model card focuses on the 1.1 Trillion parameter model, but the discussion
applies to all of the models explored in this work.

### Citation details
Artetxe et al. (2021): Efficient Large Scale Language Modeling with Mixtures of Experts

### Model Feedback Channel
fairseq

## Intended use
### Primary intended use
For research purposes only, e.g. reproducing model evaluation results. Generation is only used in a limited capacity for explanation/justification or for prompting/probing/priming for class labels.

### Out of scope uses
The primary purpose of the model is not to generate language, although the model is capable of doing that.

## Factors influencing model performance
This section discusses potential risks associated with using the model.

### Relevant factors
Based on known problems with NLP technology, potential relevant factors include bias (gender, profession, race and religion).

### Evaluation factors
The 1.1T model was evaluated on StereoSet and CrowS-Pairs datasets to quantify encoded bias in the model.

## Metrics
### Model performance measures
The 1.1T parameter model was primarily evaluated on
1. In-domain and out-of-domain language modeling perplexity.
2. Zero-shot and few-shot priming.
3. Fully supervised finetuning.

### Approaches to handle uncertainty
For few-shot learning, we report the average results across 25 runs, randomly sampling a different set of few-shot examples from the training set each time.
 
## Evaluation data
## Zero Shot evaluation

### HellaSwag
#### Description
HellaSwag is a dataset for evaluating commonsense reasoning.

### PIQA
#### Description
PIQA is a dataset designed to evaluate reasoning about Physical Commonsense in Natural Language

### ReCoRd
#### Description
Reading Comprehension with Commonsense Reasoning Dataset (ReCoRD) is a large-scale reading comprehension dataset which requires commonsense reasoning. ReCoRD consists of queries automatically generated from CNN/Daily Mail news articles; the answer to each query is a text span from a summarizing passage of the corresponding news. The goal of ReCoRD is to evaluate a machine's ability of commonsense reasoning in reading comprehension.

## Few Shot evaluation
### Winogrande
#### Description
Winogrande is a benchmark for commonsense reasoning. The dataset contains pronoun resolution problems originally designed to be unsolvable for statistical models that rely on selectional preferences or word associations.

### StoryCloze
#### Description
StoryCloze is a new commonsense reasoning framework for evaluating story understanding, story generation, and script learning. This test requires a system to choose the correct ending to a four-sentence story.

### OpenBookQA
#### Description
OpenBookQA is a new kind of question-answering dataset modeled after open book exams for assessing human understanding of a subject. It consists of 5,957 multiple-choice elementary-level science questions (4,957 train, 500 dev, 500 test), which probe the understanding of a small “book” of 1,326 core science facts and the application of these facts to novel situations.

## Fully supervised evaluation

### BoolQ
#### Description
BoolQ is a question answering dataset for yes/no questions containing 15942 examples. These questions are naturally occurring – they are generated in unprompted and unconstrained settings. Each example is a triplet of (question, passage, answer), with the title of the page as optional additional context.

### SST-2
#### Description
SST-2 (or SST-binary) is a binary classification dataset where the goal is to differentiate between negative or somewhat negative vs somewhat positive or positive.

### MNLI
#### Description
The Multi-Genre Natural Language Inference (MultiNLI) corpus is a crowd-sourced collection of 433k sentence pairs annotated with textual entailment information. The corpus is modeled on the SNLI corpus, but differs in that covers a range of genres of spoken and written text, and supports a distinctive cross-genre generalization evaluation.

## Responsible AI (RAI) evaluation
### StereoSet
#### Description
A large-scale natural dataset in English to measure stereotypical biases in four domains: gender, profession, race, and religion

#### Motivation for dataset use
The motivation for evaluating the 1.1T parameter model on this dataset is to evaluate the model's stereotype bias in gender, profession, race, and religion

### CrowS
#### Description
Challenge Dataset for Measuring Social Biases in Masked Language Models

#### Motivation for dataset use
The motivation for evaluating the 1.1T parameter model on this dataset is to evaluate the model’s bias in the domains of race, religion and age

----

## Training data
### BookCorpus
#### Description
A dataset consisting of more than 10K unpublished books. 4GB in size. (Zhu et al., 2019)

### English Wikipedia
#### Description
Data from English wikipedia, excluding lists, tables and headers. 12GB in size.

### CC-News
#### Description
A dataset containing 63 millions English news articles crawled between September 2016 and February 2019. 76GB in size. (Nagel,2016)

### OpenWebText
#### Description
An open source recreation of the WebText dataset used to train GPT-2. 38GB in size. (Gokaslan and Cohen, 2019)

### CC-Stories
#### Description
A dataset containing a subset of CommonCrawl data filtered to match the story-like style of Winograd schemas. 31GB in size. (Trinh and Le, 2018)

### English CC100
#### Description
A dataset extracted from CommonCrawl snapshots between January 2018 and December 2018, filtered to match the style of Wikipedia following the methodology introduced in CCNet (https://arxiv.org/abs/1911.00359). 292GB in size. (Wenzek et al., 2020)

## Responsible AI (RAI) Dimensions
### Fairness (Bias and inclusion)
The 1.1T parameter model was evaluated on the StereoSet and CrowS pairs dataset for inherent bias in the model, and bias as a result of the data. Similar to StereoSet, we observe that both the dense and MoE models get worse in terms of the Stereotype Score (SS) with scale.

### Privacy and security
The 1.1T model did not have any special Privacy and Security considerations. The training data and evaluation data were both public and went through standard Meta privacy and licensing procedures.

### Transparency and control
In the spirit of transparency and accountability we have created this model card for the 1.1T parameter model and a data card for the training data (referenced in Artetxe et al. (2021)).

### Efficiency (Green AI)
The 1.1T parameter model is trained as a Mixture of Experts (MoE) model. Mixture of expert (MoE) models are efficient because they leverage sparse computation, i.e., only a small fraction of parameters are active for any given input. For instance, our 1.1T parameter MoE model requires only 30% more FLOPS compared to a 6.7B parameter dense model, i.e., a 160x increase in parameters with only a 30% increase in FLOPS. Notably, MoE models achieve much better validation perplexity for a given compute budget compared to dense models.

## References
Rowan Zellers, Ari Holtzman, Yonatan Bisk, Ali Farhadi, and Yejin Choi. 2019. HellaSwag: Can a machine really finish your sentence? In Proceedings of the 57th Annual Meeting of the Association for Computational Linguistics, pages 4791– 4800, Florence, Italy. Association for Computational Linguistics.

Yonatan Bisk, Rowan Zellers, Ronan Le bras, Jianfeng Gao, and Yejin Choi. 2020. Piqa: Reasoning about physical commonsense in natural language. Proceedings of the AAAI Conference on Artificial Intelligence, 34(05):7432–7439.

Sheng Zhang, Xiaodong Liu, Jingjing Liu, Jianfeng Gao, Kevin Duh, and Benjamin Van Durme. 2018. ReCoRD: Bridging the gap between human and machine commonsense reading comprehension. arXiv preprint 1810.12885.

Keisuke Sakaguchi, Ronan Le Bras, Chandra Bhagavatula, and Yejin Choi. 2020. Winogrande: An adversarial winograd schema challenge at scale. Proceedings of the AAAI Conference on Artificial Intelligence, 34(05):8732–8740.

Nasrin Mostafazadeh, Nathanael Chambers, Xiaodong He, Devi Parikh, Dhruv Batra, Lucy Vanderwende, Pushmeet Kohli, and James Allen. 2016. A corpus and cloze evaluation for deeper understanding of commonsense stories. In Proceedings of the 2016 Conference of the North American Chapter of the Association for Computational Linguistics: Human Language Technologies, pages 839–849, San Diego, California. Association for Computational Linguistics.

Todor Mihaylov, Peter Clark, Tushar Khot, and Ashish Sabharwal. 2018. Can a suit of armor conduct electricity? a new dataset for open book question answering. In Proceedings of the 2018 Conference on Empirical Methods in Natural Language Processing, pages 2381–2391, Brussels, Belgium. Association for Computational Linguistics.

Christopher Clark and Kenton Lee and Ming-Wei Chang and Tom Kwiatkowski and Michael Collins and Kristina Toutanova. 2019. BoolQ: Exploring the Surprising Difficulty of Natural Yes/No Questions

Moin Nadeem, Anna Bethke, and Siva Reddy. 2021. StereoSet: Measuring stereotypical bias in pretrained language models. In Association for Computational Linguistics (ACL).

Nikita Nangia, Clara Vania, Rasika Bhalerao, and Samuel R. Bowman. 2020. CrowS-pairs: A challenge dataset for measuring social biases in masked language models. In Proceedings of the 2020 Conference on Empirical Methods in Natural Language Processing (EMNLP), pages 1953–1967, Online. Association for Computational Linguistics.

Yukun Zhu, Ryan Kiros, Richard Zemel, Ruslan Salakhutdinov, Raquel Urtasun, Antonio Torralba, and Sanja Fidler. 2019. Aligning books and movies: Towards story-like visual explanations by watching movies and reading books. arXiv:1506.06724.

Sebastian Nagel. 2016. Cc-news. http: //web.archive.org/save/http: //commoncrawl.org/2016/10/news-dataset-available.

Aaron Gokaslan and Vanya Cohen. 2019. Openwebtext corpus. http://web.archive.org/save/http://Skylion007.github.io/OpenWebTextCorpus

Trieu H Trinh and Quoc V Le. 2018. A simple method for commonsense reasoning. arXiv preprint arXiv:1806.02847.

Guillaume Wenzek, Marie-Anne Lachaux, Alexis Conneau, Vishrav Chaudhary, Francisco Guzmán, Armand Joulin, and Edouard Grave. 2020. CCNet: Extracting high quality monolingual datasets from web crawl data. In Proceedings of the 12th Language Resources and Evaluation Conference, pages 4003–4012, Marseille, France. European Language Resources Association.
>>>>>>> da8fb630
<|MERGE_RESOLUTION|>--- conflicted
+++ resolved
@@ -1,175 +1,3 @@
-<<<<<<< HEAD
-# Model card for the paper ``Efficient Large Scale Language Modeling with Mixtures of Experts"
-## Version 1.0.0
-
-### Model developer
-Meta AI
-
-### Model type
-An autoregressive English language model trained on a union of six English language models. We explore dense and sparse (MoE based) architectures in the paper.
-* Dense models - Our dense models range from 125M parameters to 13B parameters.
-* Sparse (MoE) models - Our MoE based models range from 15B parameters to 1.1 Trillion parameters.
-This model card focuses on the 1.1 Trillion parameter model, but the discussion
-applies to all of the models explored in this work.
-
-### Citation details
-Artetxe et al. (2021): Efficient Large Scale Language Modeling with Mixtures of Experts
-
-### Model Feedback Channel
-fairseq
-
-## Intended use
-### Primary intended use
-For research purposes only, e.g. reproducing model evaluation results. Generation is only used in a limited capacity for explanation/justification or for prompting/probing/priming for class labels.
-
-### Out of scope uses
-The primary purpose of the model is not to generate language, although the model is capable of doing that.
-
-## Factors influencing model performance
-This section discusses potential risks associated with using the model.
-
-### Relevant factors
-Based on known problems with NLP technology, potential relevant factors include bias (gender, profession, race and religion).
-
-### Evaluation factors
-The 1.1T model was evaluated on StereoSet and CrowS-Pairs datasets to quantify encoded bias in the model.
-
-## Metrics
-### Model performance measures
-The 1.1T parameter model was primarily evaluated on
-1. In-domain and out-of-domain language modeling perplexity.
-2. Zero-shot and few-shot priming.
-3. Fully supervised finetuning.
-
-### Approaches to handle uncertainty
-For few-shot learning, we report the average results across 25 runs, randomly sampling a different set of few-shot examples from the training set each time.
- 
-## Evaluation data
-## Zero Shot evaluation
-
-### HellaSwag
-#### Description
-HellaSwag is a dataset for evaluating commonsense reasoning.
-
-### PIQA
-#### Description
-PIQA is a dataset designed to evaluate reasoning about Physical Commonsense in Natural Language
-
-### ReCoRd
-#### Description
-Reading Comprehension with Commonsense Reasoning Dataset (ReCoRD) is a large-scale reading comprehension dataset which requires commonsense reasoning. ReCoRD consists of queries automatically generated from CNN/Daily Mail news articles; the answer to each query is a text span from a summarizing passage of the corresponding news. The goal of ReCoRD is to evaluate a machine's ability of commonsense reasoning in reading comprehension.
-
-## Few Shot evaluation
-### Winogrande
-#### Description
-Winogrande is a benchmark for commonsense reasoning. The dataset contains pronoun resolution problems originally designed to be unsolvable for statistical models that rely on selectional preferences or word associations.
-
-### StoryCloze
-#### Description
-StoryCloze is a new commonsense reasoning framework for evaluating story understanding, story generation, and script learning. This test requires a system to choose the correct ending to a four-sentence story.
-
-### OpenBookQA
-#### Description
-OpenBookQA is a new kind of question-answering dataset modeled after open book exams for assessing human understanding of a subject. It consists of 5,957 multiple-choice elementary-level science questions (4,957 train, 500 dev, 500 test), which probe the understanding of a small “book” of 1,326 core science facts and the application of these facts to novel situations.
-
-## Fully supervised evaluation
-
-### BoolQ
-#### Description
-BoolQ is a question answering dataset for yes/no questions containing 15942 examples. These questions are naturally occurring – they are generated in unprompted and unconstrained settings. Each example is a triplet of (question, passage, answer), with the title of the page as optional additional context.
-
-### SST-2
-#### Description
-SST-2 (or SST-binary) is a binary classification dataset where the goal is to differentiate between negative or somewhat negative vs somewhat positive or positive.
-
-### MNLI
-#### Description
-The Multi-Genre Natural Language Inference (MultiNLI) corpus is a crowd-sourced collection of 433k sentence pairs annotated with textual entailment information. The corpus is modeled on the SNLI corpus, but differs in that covers a range of genres of spoken and written text, and supports a distinctive cross-genre generalization evaluation.
-
-## Responsible AI (RAI) evaluation
-### StereoSet
-#### Description
-A large-scale natural dataset in English to measure stereotypical biases in four domains: gender, profession, race, and religion
-
-#### Motivation for dataset use
-The motivation for evaluating the 1.1T parameter model on this dataset is to evaluate the model's stereotype bias in gender, profession, race, and religion
-
-### CrowS
-#### Description
-Challenge Dataset for Measuring Social Biases in Masked Language Models
-
-#### Motivation for dataset use
-The motivation for evaluating the 1.1T parameter model on this dataset is to evaluate the model’s bias in the domains of race, religion and age
-
-----
-
-## Training data
-### BookCorpus
-#### Description
-A dataset consisting of more than 10K unpublished books. 4GB in size. (Zhu et al., 2019)
-
-### English Wikipedia
-#### Description
-Data from English wikipedia, excluding lists, tables and headers. 12GB in size.
-
-### CC-News
-#### Description
-A dataset containing 63 millions English news articles crawled between September 2016 and February 2019. 76GB in size. (Nagel,2016)
-
-### OpenWebText
-#### Description
-An open source recreation of the WebText dataset used to train GPT-2. 38GB in size. (Gokaslan and Cohen, 2019)
-
-### CC-Stories
-#### Description
-A dataset containing a subset of CommonCrawl data filtered to match the story-like style of Winograd schemas. 31GB in size. (Trinh and Le, 2018)
-
-### English CC100
-#### Description
-A dataset extracted from CommonCrawl snapshots between January 2018 and December 2018, filtered to match the style of Wikipedia following the methodology introduced in CCNet (https://arxiv.org/abs/1911.00359). 292GB in size. (Wenzek et al., 2020)
-
-## Responsible AI (RAI) Dimensions
-### Fairness (Bias and inclusion)
-The 1.1T parameter model was evaluated on the StereoSet and CrowS pairs dataset for inherent bias in the model, and bias as a result of the data. Similar to StereoSet, we observe that both the dense and MoE models get worse in terms of the Stereotype Score (SS) with scale.
-
-### Privacy and security
-The 1.1T model did not have any special Privacy and Security considerations. The training data and evaluation data were both public and went through standard Meta AI Privacy and licensing procedures.
-
-### Transparency and control
-In the spirit of transparency and accountability we have created this model card for the 1.1T parameter model and a data card for the training data (referenced in Artetxe et al. (2021)).
-
-### Efficiency (Green AI)
-The 1.1T parameter model is trained as a Mixture of Experts (MoE) model. Mixture of expert (MoE) models are efficient because they leverage sparse computation, i.e., only a small fraction of parameters are active for any given input. For instance, our 1.1T parameter MoE model requires only 30% more FLOPS compared to a 6.7B parameter dense model, i.e., a 160x increase in parameters with only a 30% increase in FLOPS. Notably, MoE models achieve much better validation perplexity for a given compute budget compared to dense models.
-
-## References
-Rowan Zellers, Ari Holtzman, Yonatan Bisk, Ali Farhadi, and Yejin Choi. 2019. HellaSwag: Can a machine really finish your sentence? In Proceedings of the 57th Annual Meeting of the Association for Computational Linguistics, pages 4791– 4800, Florence, Italy. Association for Computational Linguistics.
-
-Yonatan Bisk, Rowan Zellers, Ronan Le bras, Jianfeng Gao, and Yejin Choi. 2020. Piqa: Reasoning about physical commonsense in natural language. Proceedings of the AAAI Conference on Artificial Intelligence, 34(05):7432–7439.
-
-Sheng Zhang, Xiaodong Liu, Jingjing Liu, Jianfeng Gao, Kevin Duh, and Benjamin Van Durme. 2018. ReCoRD: Bridging the gap between human and machine commonsense reading comprehension. arXiv preprint 1810.12885.
-
-Keisuke Sakaguchi, Ronan Le Bras, Chandra Bhagavatula, and Yejin Choi. 2020. Winogrande: An adversarial winograd schema challenge at scale. Proceedings of the AAAI Conference on Artificial Intelligence, 34(05):8732–8740.
-
-Nasrin Mostafazadeh, Nathanael Chambers, Xiaodong He, Devi Parikh, Dhruv Batra, Lucy Vanderwende, Pushmeet Kohli, and James Allen. 2016. A corpus and cloze evaluation for deeper understanding of commonsense stories. In Proceedings of the 2016 Conference of the North American Chapter of the Association for Computational Linguistics: Human Language Technologies, pages 839–849, San Diego, California. Association for Computational Linguistics.
-
-Todor Mihaylov, Peter Clark, Tushar Khot, and Ashish Sabharwal. 2018. Can a suit of armor conduct electricity? a new dataset for open book question answering. In Proceedings of the 2018 Conference on Empirical Methods in Natural Language Processing, pages 2381–2391, Brussels, Belgium. Association for Computational Linguistics.
-
-Christopher Clark and Kenton Lee and Ming-Wei Chang and Tom Kwiatkowski and Michael Collins and Kristina Toutanova. 2019. BoolQ: Exploring the Surprising Difficulty of Natural Yes/No Questions
-
-Moin Nadeem, Anna Bethke, and Siva Reddy. 2021. StereoSet: Measuring stereotypical bias in pretrained language models. In Association for Computational Linguistics (ACL).
-
-Nikita Nangia, Clara Vania, Rasika Bhalerao, and Samuel R. Bowman. 2020. CrowS-pairs: A challenge dataset for measuring social biases in masked language models. In Proceedings of the 2020 Conference on Empirical Methods in Natural Language Processing (EMNLP), pages 1953–1967, Online. Association for Computational Linguistics.
-
-Yukun Zhu, Ryan Kiros, Richard Zemel, Ruslan Salakhutdinov, Raquel Urtasun, Antonio Torralba, and Sanja Fidler. 2019. Aligning books and movies: Towards story-like visual explanations by watching movies and reading books. arXiv:1506.06724.
-
-Sebastian Nagel. 2016. Cc-news. http: //web.archive.org/save/http: //commoncrawl.org/2016/10/news-dataset-available.
-
-Aaron Gokaslan and Vanya Cohen. 2019. Openwebtext corpus. http://web.archive.org/save/http://Skylion007.github.io/OpenWebTextCorpus
-
-Trieu H Trinh and Quoc V Le. 2018. A simple method for commonsense reasoning. arXiv preprint arXiv:1806.02847.
-
-Guillaume Wenzek, Marie-Anne Lachaux, Alexis Conneau, Vishrav Chaudhary, Francisco Guzmán, Armand Joulin, and Edouard Grave. 2020. CCNet: Extracting high quality monolingual datasets from web crawl data. In Proceedings of the 12th Language Resources and Evaluation Conference, pages 4003–4012, Marseille, France. European Language Resources Association.
-=======
 # Model card for the paper ``Efficient Large Scale Language Modeling with Mixtures of Experts"
 ## Version 1.0.0
 
@@ -339,5 +167,4 @@
 
 Trieu H Trinh and Quoc V Le. 2018. A simple method for commonsense reasoning. arXiv preprint arXiv:1806.02847.
 
-Guillaume Wenzek, Marie-Anne Lachaux, Alexis Conneau, Vishrav Chaudhary, Francisco Guzmán, Armand Joulin, and Edouard Grave. 2020. CCNet: Extracting high quality monolingual datasets from web crawl data. In Proceedings of the 12th Language Resources and Evaluation Conference, pages 4003–4012, Marseille, France. European Language Resources Association.
->>>>>>> da8fb630
+Guillaume Wenzek, Marie-Anne Lachaux, Alexis Conneau, Vishrav Chaudhary, Francisco Guzmán, Armand Joulin, and Edouard Grave. 2020. CCNet: Extracting high quality monolingual datasets from web crawl data. In Proceedings of the 12th Language Resources and Evaluation Conference, pages 4003–4012, Marseille, France. European Language Resources Association.