<<<<<<< HEAD
#!/usr/bin/env python -u
# Copyright (c) Facebook, Inc. and its affiliates.
#
# This source code is licensed under the MIT license found in the
# LICENSE file in the root directory of this source tree.

import ast
import hashlib
import logging
import os
import shutil
import sys
import re
from dataclasses import dataclass, field, is_dataclass
from pathlib import Path
from typing import Any, Dict, List, Optional, Tuple, Union

import editdistance
import torch
import torch.distributed as dist
from examples.speech_recognition.new.decoders.decoder_config import (
    DecoderConfig,
    FlashlightDecoderConfig,
)
from examples.speech_recognition.new.decoders.decoder import Decoder
from fairseq import checkpoint_utils, distributed_utils, progress_bar, tasks, utils
from fairseq.data.data_utils import post_process
from fairseq.dataclass.configs import (
    CheckpointConfig,
    CommonConfig,
    CommonEvalConfig,
    DatasetConfig,
    DistributedTrainingConfig,
    FairseqDataclass,
)
from fairseq.logging.meters import StopwatchMeter, TimeMeter
from fairseq.logging.progress_bar import BaseProgressBar
from fairseq.models.fairseq_model import FairseqModel
from omegaconf import OmegaConf

import hydra
from hydra.core.config_store import ConfigStore

logging.root.setLevel(logging.INFO)
logging.basicConfig(level=logging.INFO)
logger = logging.getLogger(__name__)

config_path = Path(__file__).resolve().parent / "conf"


@dataclass
class DecodingConfig(DecoderConfig, FlashlightDecoderConfig):
    unique_wer_file: bool = field(
        default=False,
        metadata={"help": "If set, use a unique file for storing WER"},
    )
    results_path: Optional[str] = field(
        default=None,
        metadata={
            "help": "If set, write hypothesis and reference sentences into this directory"
        },
    )


@dataclass
class InferConfig(FairseqDataclass):
    task: Any = None
    decoding: DecodingConfig = DecodingConfig()
    common: CommonConfig = CommonConfig()
    common_eval: CommonEvalConfig = CommonEvalConfig()
    checkpoint: CheckpointConfig = CheckpointConfig()
    distributed_training: DistributedTrainingConfig = DistributedTrainingConfig()
    dataset: DatasetConfig = DatasetConfig()
    is_ax: bool = field(
        default=False,
        metadata={
            "help": "if true, assumes we are using ax for tuning and returns a tuple for ax to consume"
        },
    )


def reset_logging():
    root = logging.getLogger()
    for handler in root.handlers:
        root.removeHandler(handler)
    root.setLevel(os.environ.get("LOGLEVEL", "INFO").upper())
    handler = logging.StreamHandler(sys.stdout)
    handler.setFormatter(
        logging.Formatter(
            fmt="%(asctime)s | %(levelname)s | %(name)s | %(message)s",
            datefmt="%Y-%m-%d %H:%M:%S",
        )
    )
    root.addHandler(handler)


class InferenceProcessor:
    cfg: InferConfig

    def __init__(self, cfg: InferConfig) -> None:
        self.cfg = cfg
        self.task = tasks.setup_task(cfg.task)

        models, saved_cfg = self.load_model_ensemble()

        ### LOAD ADAPTER ####
        ckpt_obj = checkpoint_utils.load_checkpoint_to_cpu(self.cfg.common_eval.path)
        if "adapter" in ckpt_obj:
            target_lang = self.cfg.dataset.gen_subset.split(":")[0]
            assert target_lang in ckpt_obj["adapter"]

            logger.info(f">>> LOADING ADAPTER: {target_lang}")
            ft_obj = ckpt_obj["adapter"][target_lang]
            ft_model = ft_obj["model"]
            cdevice = models[0].w2v_encoder.proj.weight.device
            cdtype = models[0].w2v_encoder.proj.weight.dtype
            ft_proj_out, ft_proj_in = ft_model["w2v_encoder.proj.weight"].shape
            ft_proj = torch.nn.Linear(ft_proj_in, ft_proj_out, bias=True)
            ft_proj.to(device=cdevice, dtype=cdtype)
            models[0].w2v_encoder.proj = ft_proj
            with torch.no_grad():
                for kk, vv in models[0].named_parameters():
                    if kk in ft_model:
                        vv.copy_(ft_model[kk])
            self.task.load_state_dict(ft_obj["task_state"])
            # overwrite gen_subset with master config
            self.cfg.dataset.gen_subset = re.sub(
                "^[\w-]+:",
                saved_cfg["task"]["multi_corpus_keys"] + ":",
                self.cfg.dataset.gen_subset,
            )
        self.models = models
        self.saved_cfg = saved_cfg
        self.tgt_dict = self.task.target_dictionary

        self.task.load_dataset(
            self.cfg.dataset.gen_subset,
            task_cfg=saved_cfg.task,
        )
        self.generator = Decoder(cfg.decoding, self.tgt_dict)
        self.gen_timer = StopwatchMeter()
        self.wps_meter = TimeMeter()
        self.num_sentences = 0
        self.total_errors = 0
        self.total_length = 0

        self.hypo_words_file = None
        self.hypo_units_file = None
        self.ref_words_file = None
        self.ref_units_file = None

        self.progress_bar = self.build_progress_bar()

    def __enter__(self) -> "InferenceProcessor":
        if self.cfg.decoding.results_path is not None:
            self.hypo_words_file = self.get_res_file("hypo.word")
            self.hypo_units_file = self.get_res_file("hypo.units")
            self.ref_words_file = self.get_res_file("ref.word")
            self.ref_units_file = self.get_res_file("ref.units")
        return self

    def __exit__(self, *exc) -> bool:
        if self.cfg.decoding.results_path is not None:
            self.hypo_words_file.close()
            self.hypo_units_file.close()
            self.ref_words_file.close()
            self.ref_units_file.close()
        return False

    def __iter__(self) -> Any:
        for sample in self.progress_bar:
            if not self.cfg.common.cpu:
                sample = utils.move_to_cuda(sample)

            # Happens on the last batch.
            if "net_input" not in sample:
                continue
            yield sample

    def log(self, *args, **kwargs):
        self.progress_bar.log(*args, **kwargs)

    def print(self, *args, **kwargs):
        self.progress_bar.print(*args, **kwargs)

    def get_res_file(self, fname: str) -> None:
        fname = os.path.join(self.cfg.decoding.results_path, fname)
        if self.data_parallel_world_size > 1:
            fname = f"{fname}.{self.data_parallel_rank}"
        return open(fname, "w", buffering=1)

    def merge_shards(self) -> None:
        """Merges all shard files into shard 0, then removes shard suffix."""

        shard_id = self.data_parallel_rank
        num_shards = self.data_parallel_world_size

        if self.data_parallel_world_size > 1:

            def merge_shards_with_root(fname: str) -> None:
                fname = os.path.join(self.cfg.decoding.results_path, fname)
                logger.info("Merging %s on shard %d", fname, shard_id)
                base_fpath = Path(f"{fname}.0")
                with open(base_fpath, "a") as out_file:
                    for s in range(1, num_shards):
                        shard_fpath = Path(f"{fname}.{s}")
                        with open(shard_fpath, "r") as in_file:
                            for line in in_file:
                                out_file.write(line)
                        shard_fpath.unlink()
                shutil.move(f"{fname}.0", fname)

            dist.barrier()  # ensure all shards finished writing
            if shard_id == (0 % num_shards):
                merge_shards_with_root("hypo.word")
            if shard_id == (1 % num_shards):
                merge_shards_with_root("hypo.units")
            if shard_id == (2 % num_shards):
                merge_shards_with_root("ref.word")
            if shard_id == (3 % num_shards):
                merge_shards_with_root("ref.units")
            dist.barrier()

    def optimize_model(self, model: FairseqModel) -> None:
        model.make_generation_fast_()
        if self.cfg.common.fp16:
            model.half()
        if not self.cfg.common.cpu:
            model.cuda()

    def load_model_ensemble(self) -> Tuple[List[FairseqModel], FairseqDataclass]:
        arg_overrides = ast.literal_eval(self.cfg.common_eval.model_overrides)
        models, saved_cfg = checkpoint_utils.load_model_ensemble(
            utils.split_paths(self.cfg.common_eval.path, separator="\\"),
            arg_overrides=arg_overrides,
            task=self.task,
            suffix=self.cfg.checkpoint.checkpoint_suffix,
            strict=(self.cfg.checkpoint.checkpoint_shard_count == 1),
            num_shards=self.cfg.checkpoint.checkpoint_shard_count,
        )
        for model in models:
            self.optimize_model(model)
        return models, saved_cfg

    def get_dataset_itr(self, disable_iterator_cache: bool = False) -> None:
        return self.task.get_batch_iterator(
            dataset=self.task.dataset(self.cfg.dataset.gen_subset),
            max_tokens=self.cfg.dataset.max_tokens,
            max_sentences=self.cfg.dataset.batch_size,
            max_positions=(sys.maxsize, sys.maxsize),
            ignore_invalid_inputs=self.cfg.dataset.skip_invalid_size_inputs_valid_test,
            required_batch_size_multiple=self.cfg.dataset.required_batch_size_multiple,
            seed=self.cfg.common.seed,
            num_shards=self.data_parallel_world_size,
            shard_id=self.data_parallel_rank,
            num_workers=self.cfg.dataset.num_workers,
            data_buffer_size=self.cfg.dataset.data_buffer_size,
            disable_iterator_cache=disable_iterator_cache,
        ).next_epoch_itr(shuffle=False)

    def build_progress_bar(
        self,
        epoch: Optional[int] = None,
        prefix: Optional[str] = None,
        default_log_format: str = "tqdm",
    ) -> BaseProgressBar:
        return progress_bar.progress_bar(
            iterator=self.get_dataset_itr(),
            log_format=self.cfg.common.log_format,
            log_interval=self.cfg.common.log_interval,
            epoch=epoch,
            prefix=prefix,
            tensorboard_logdir=self.cfg.common.tensorboard_logdir,
            default_log_format=default_log_format,
        )

    @property
    def data_parallel_world_size(self):
        if self.cfg.distributed_training.distributed_world_size == 1:
            return 1
        return distributed_utils.get_data_parallel_world_size()

    @property
    def data_parallel_rank(self):
        if self.cfg.distributed_training.distributed_world_size == 1:
            return 0
        return distributed_utils.get_data_parallel_rank()

    def process_sentence(
        self,
        sample: Dict[str, Any],
        hypo: Dict[str, Any],
        sid: int,
        batch_id: int,
    ) -> Tuple[int, int]:
        speaker = None  # Speaker can't be parsed from dataset.

        if "target_label" in sample:
            toks = sample["target_label"]
        else:
            toks = sample["target"]
        toks = toks[batch_id, :]

        # Processes hypothesis.
        hyp_pieces = self.tgt_dict.string(hypo["tokens"].int().cpu())
        if "words" in hypo:
            hyp_words = " ".join(hypo["words"])
        else:
            hyp_words = post_process(hyp_pieces, self.cfg.common_eval.post_process)

        # Processes target.
        target_tokens = utils.strip_pad(toks, self.tgt_dict.pad())
        tgt_pieces = self.tgt_dict.string(target_tokens.int().cpu())
        tgt_words = post_process(tgt_pieces, self.cfg.common_eval.post_process)

        if self.cfg.decoding.results_path is not None:
            print(f"{hyp_pieces} ({speaker}-{sid})", file=self.hypo_units_file)
            print(f"{hyp_words} ({speaker}-{sid})", file=self.hypo_words_file)
            print(f"{tgt_pieces} ({speaker}-{sid})", file=self.ref_units_file)
            print(f"{tgt_words} ({speaker}-{sid})", file=self.ref_words_file)

        if not self.cfg.common_eval.quiet:
            logger.info(f"HYPO: {hyp_words}")
            logger.info(f"REF: {tgt_words}")
            logger.info("---------------------")

        hyp_words, tgt_words = hyp_words.split(), tgt_words.split()

        return editdistance.eval(hyp_words, tgt_words), len(tgt_words)

    def process_sample(self, sample: Dict[str, Any]) -> None:
        self.gen_timer.start()
        hypos = self.task.inference_step(
            generator=self.generator,
            models=self.models,
            sample=sample,
        )
        num_generated_tokens = sum(len(h[0]["tokens"]) for h in hypos)
        self.gen_timer.stop(num_generated_tokens)
        self.wps_meter.update(num_generated_tokens)

        for batch_id, sample_id in enumerate(sample["id"].tolist()):
            errs, length = self.process_sentence(
                sample=sample,
                sid=sample_id,
                batch_id=batch_id,
                hypo=hypos[batch_id][0],
            )
            self.total_errors += errs
            self.total_length += length

        self.log({"wps": round(self.wps_meter.avg)})
        if "nsentences" in sample:
            self.num_sentences += sample["nsentences"]
        else:
            self.num_sentences += sample["id"].numel()

    def log_generation_time(self) -> None:
        logger.info(
            "Processed %d sentences (%d tokens) in %.1fs %.2f "
            "sentences per second, %.2f tokens per second)",
            self.num_sentences,
            self.gen_timer.n,
            self.gen_timer.sum,
            self.num_sentences / (self.gen_timer.sum + 1e-6),
            1.0 / (self.gen_timer.avg + 1e-6),
        )


def parse_wer(wer_file: Path) -> float:
    with open(wer_file, "r") as f:
        return float(f.readline().strip().split(" ")[1])


def get_wer_file(cfg: InferConfig) -> Path:
    """Hashes the decoding parameters to a unique file ID."""
    base_path = "wer"
    if cfg.decoding.results_path is not None:
        base_path = os.path.join(cfg.decoding.results_path, base_path)

    if cfg.decoding.unique_wer_file:
        yaml_str = OmegaConf.to_yaml(cfg.decoding)
        fid = int(hashlib.md5(yaml_str.encode("utf-8")).hexdigest(), 16)
        return Path(f"{base_path}.{fid % 1000000}")
    else:
        return Path(base_path)


def main(cfg: InferConfig) -> float:
    """Entry point for main processing logic.

    Args:
        cfg: The inferance configuration to use.
        wer: Optional shared memory pointer for returning the WER. If not None,
            the final WER value will be written here instead of being returned.

    Returns:
        The final WER if `wer` is None, otherwise None.
    """

    yaml_str, wer_file = OmegaConf.to_yaml(cfg.decoding), get_wer_file(cfg)

    # Validates the provided configuration.
    if cfg.dataset.max_tokens is None and cfg.dataset.batch_size is None:
        cfg.dataset.max_tokens = 4000000
    if not cfg.common.cpu and not torch.cuda.is_available():
        raise ValueError("CUDA not found; set `cpu=True` to run without CUDA")

    logger.info(cfg.common_eval.path)

    with InferenceProcessor(cfg) as processor:
        for sample in processor:
            processor.process_sample(sample)

        processor.log_generation_time()

        if cfg.decoding.results_path is not None:
            processor.merge_shards()

        errs_t, leng_t = processor.total_errors, processor.total_length

        if cfg.common.cpu:
            logger.warning("Merging WER requires CUDA.")
        elif processor.data_parallel_world_size > 1:
            stats = torch.LongTensor([errs_t, leng_t]).cuda()
            dist.all_reduce(stats, op=dist.ReduceOp.SUM)
            errs_t, leng_t = stats[0].item(), stats[1].item()

        wer = errs_t * 100.0 / leng_t

        if distributed_utils.is_master(cfg.distributed_training):
            with open(wer_file, "w") as f:
                f.write(
                    (
                        f"WER: {wer}\n"
                        f"err / num_ref_words = {errs_t} / {leng_t}\n\n"
                        f"{yaml_str}"
                    )
                )

        return wer


@hydra.main(config_path=config_path, config_name="infer")
def hydra_main(cfg: InferConfig) -> Union[float, Tuple[float, Optional[float]]]:
    container = OmegaConf.to_container(cfg, resolve=True, enum_to_str=True)
    cfg = OmegaConf.create(container)
    OmegaConf.set_struct(cfg, True)

    if cfg.common.reset_logging:
        reset_logging()

    utils.import_user_module(cfg.common)

    # logger.info("Config:\n%s", OmegaConf.to_yaml(cfg))
    wer = float("inf")

    try:
        if cfg.common.profile:
            with torch.cuda.profiler.profile():
                with torch.autograd.profiler.emit_nvtx():
                    distributed_utils.call_main(cfg, main)
        else:
            distributed_utils.call_main(cfg, main)

        wer = parse_wer(get_wer_file(cfg))
    except BaseException as e:  # pylint: disable=broad-except
        if not cfg.common.suppress_crashes:
            raise
        else:
            logger.error("Crashed! %s", str(e))

    logger.info("Word error rate: %.4f", wer)
    if cfg.is_ax:
        return wer, None

    return wer


def cli_main() -> None:
    try:
        from hydra._internal.utils import (
            get_args,
        )  # pylint: disable=import-outside-toplevel

        cfg_name = get_args().config_name or "infer"
    except ImportError:
        logger.warning("Failed to get config name from hydra args")
        cfg_name = "infer"

    cs = ConfigStore.instance()
    cs.store(name=cfg_name, node=InferConfig)

    for k in InferConfig.__dataclass_fields__:
        if is_dataclass(InferConfig.__dataclass_fields__[k].type):
            v = InferConfig.__dataclass_fields__[k].default
            cs.store(name=k, node=v)

    hydra_main()  # pylint: disable=no-value-for-parameter


if __name__ == "__main__":
    cli_main()
=======
#!/usr/bin/env python -u
# Copyright (c) Facebook, Inc. and its affiliates.
#
# This source code is licensed under the MIT license found in the
# LICENSE file in the root directory of this source tree.

import ast
import hashlib
import logging
import os
import shutil
import sys
import re
from dataclasses import dataclass, field, is_dataclass
from pathlib import Path
from typing import Any, Dict, List, Optional, Tuple, Union

import editdistance
import torch
import torch.distributed as dist
from examples.speech_recognition.new.decoders.decoder_config import (
    DecoderConfig,
    FlashlightDecoderConfig,
)
from examples.speech_recognition.new.decoders.decoder import Decoder
from fairseq import checkpoint_utils, distributed_utils, progress_bar, tasks, utils
from fairseq.data.data_utils import post_process
from fairseq.dataclass.configs import (
    CheckpointConfig,
    CommonConfig,
    CommonEvalConfig,
    DatasetConfig,
    DistributedTrainingConfig,
    FairseqDataclass,
)
from fairseq.logging.meters import StopwatchMeter, TimeMeter
from fairseq.logging.progress_bar import BaseProgressBar
from fairseq.models.fairseq_model import FairseqModel
from omegaconf import OmegaConf

import hydra
from hydra.core.config_store import ConfigStore

logging.root.setLevel(logging.INFO)
logging.basicConfig(level=logging.INFO)
logger = logging.getLogger(__name__)

config_path = Path(__file__).resolve().parent / "conf"


@dataclass
class DecodingConfig(DecoderConfig, FlashlightDecoderConfig):
    unique_wer_file: bool = field(
        default=False,
        metadata={"help": "If set, use a unique file for storing WER"},
    )
    results_path: Optional[str] = field(
        default=None,
        metadata={
            "help": "If set, write hypothesis and reference sentences into this directory"
        },
    )


@dataclass
class InferConfig(FairseqDataclass):
    task: Any = None
    decoding: DecodingConfig = DecodingConfig()
    common: CommonConfig = CommonConfig()
    common_eval: CommonEvalConfig = CommonEvalConfig()
    checkpoint: CheckpointConfig = CheckpointConfig()
    distributed_training: DistributedTrainingConfig = DistributedTrainingConfig()
    dataset: DatasetConfig = DatasetConfig()
    is_ax: bool = field(
        default=False,
        metadata={
            "help": "if true, assumes we are using ax for tuning and returns a tuple for ax to consume"
        },
    )


def reset_logging():
    root = logging.getLogger()
    for handler in root.handlers:
        root.removeHandler(handler)
    root.setLevel(os.environ.get("LOGLEVEL", "INFO").upper())
    handler = logging.StreamHandler(sys.stdout)
    handler.setFormatter(
        logging.Formatter(
            fmt="%(asctime)s | %(levelname)s | %(name)s | %(message)s",
            datefmt="%Y-%m-%d %H:%M:%S",
        )
    )
    root.addHandler(handler)


class InferenceProcessor:
    cfg: InferConfig

    def __init__(self, cfg: InferConfig) -> None:
        self.cfg = cfg
        self.task = tasks.setup_task(cfg.task)

        models, saved_cfg = self.load_model_ensemble()

        ### LOAD ADAPTER ####
        ckpt_obj = checkpoint_utils.load_checkpoint_to_cpu(self.cfg.common_eval.path)
        if "adapter" in ckpt_obj:
            target_lang = self.cfg.dataset.gen_subset.split(":")[0]
            assert target_lang in ckpt_obj["adapter"]
            
            logger.info(f">>> LOADING ADAPTER: {target_lang}")
            ft_obj = ckpt_obj["adapter"][target_lang]
            ft_model = ft_obj["model"]
            cdevice = models[0].w2v_encoder.proj.weight.device
            cdtype = models[0].w2v_encoder.proj.weight.dtype
            ft_proj_out, ft_proj_in = ft_model["w2v_encoder.proj.weight"].shape
            ft_proj = torch.nn.Linear(ft_proj_in, ft_proj_out, bias=True)
            ft_proj.to(device=cdevice, dtype=cdtype)
            models[0].w2v_encoder.proj = ft_proj
            with torch.no_grad():
                for kk, vv in models[0].named_parameters():
                    if kk in ft_model:
                        vv.copy_(ft_model[kk])
            self.task.load_state_dict(ft_obj["task_state"])
            # overwrite gen_subset with master config
            self.cfg.dataset.gen_subset = re.sub('^[\w-]+:', saved_cfg['task']['multi_corpus_keys']+":", self.cfg.dataset.gen_subset)
        self.models = models
        self.saved_cfg = saved_cfg
        self.tgt_dict = self.task.target_dictionary

        self.task.load_dataset(
            self.cfg.dataset.gen_subset,
            task_cfg=saved_cfg.task,
        )
        self.generator = Decoder(cfg.decoding, self.tgt_dict)
        self.gen_timer = StopwatchMeter()
        self.wps_meter = TimeMeter()
        self.num_sentences = 0
        self.total_errors = 0
        self.total_length = 0

        self.hypo_words_file = None
        self.hypo_units_file = None
        self.ref_words_file = None
        self.ref_units_file = None
        self.score_file = None

        self.progress_bar = self.build_progress_bar()

    def __enter__(self) -> "InferenceProcessor":
        if self.cfg.decoding.results_path is not None:
            self.hypo_words_file = self.get_res_file("hypo.word")
            self.hypo_units_file = self.get_res_file("hypo.units")
            self.ref_words_file = self.get_res_file("ref.word")
            self.ref_units_file = self.get_res_file("ref.units")
            self.score_file = self.get_res_file("asr_score")
        return self

    def __exit__(self, *exc) -> bool:
        if self.cfg.decoding.results_path is not None:
            self.hypo_words_file.close()
            self.hypo_units_file.close()
            self.ref_words_file.close()
            self.ref_units_file.close()
            self.score_file.close()
        return False

    def __iter__(self) -> Any:
        for sample in self.progress_bar:
            if not self.cfg.common.cpu:
                sample = utils.move_to_cuda(sample)

            # Happens on the last batch.
            if "net_input" not in sample:
                continue
            yield sample

    def log(self, *args, **kwargs):
        self.progress_bar.log(*args, **kwargs)

    def print(self, *args, **kwargs):
        self.progress_bar.print(*args, **kwargs)

    def get_res_file(self, fname: str) -> None:
        fname = os.path.join(self.cfg.decoding.results_path, fname)
        if self.data_parallel_world_size > 1:
            fname = f"{fname}.{self.data_parallel_rank}"
        return open(fname, "w", buffering=1)

    def merge_shards(self) -> None:
        """Merges all shard files into shard 0, then removes shard suffix."""

        shard_id = self.data_parallel_rank
        num_shards = self.data_parallel_world_size

        if self.data_parallel_world_size > 1:

            def merge_shards_with_root(fname: str) -> None:
                fname = os.path.join(self.cfg.decoding.results_path, fname)
                logger.info("Merging %s on shard %d", fname, shard_id)
                base_fpath = Path(f"{fname}.0")
                with open(base_fpath, "a") as out_file:
                    for s in range(1, num_shards):
                        shard_fpath = Path(f"{fname}.{s}")
                        with open(shard_fpath, "r") as in_file:
                            for line in in_file:
                                out_file.write(line)
                        shard_fpath.unlink()
                shutil.move(f"{fname}.0", fname)

            dist.barrier()  # ensure all shards finished writing
            if shard_id == (0 % num_shards):
                merge_shards_with_root("hypo.word")
            if shard_id == (1 % num_shards):
                merge_shards_with_root("hypo.units")
            if shard_id == (2 % num_shards):
                merge_shards_with_root("ref.word")
            if shard_id == (3 % num_shards):
                merge_shards_with_root("ref.units")
            dist.barrier()

    def optimize_model(self, model: FairseqModel) -> None:
        model.make_generation_fast_()
        if self.cfg.common.fp16:
            model.half()
        if not self.cfg.common.cpu:
            model.cuda()

    def load_model_ensemble(self) -> Tuple[List[FairseqModel], FairseqDataclass]:
        arg_overrides = ast.literal_eval(self.cfg.common_eval.model_overrides)
        models, saved_cfg = checkpoint_utils.load_model_ensemble(
            utils.split_paths(self.cfg.common_eval.path, separator="\\"),
            arg_overrides=arg_overrides,
            task=self.task,
            suffix=self.cfg.checkpoint.checkpoint_suffix,
            strict=(self.cfg.checkpoint.checkpoint_shard_count == 1),
            num_shards=self.cfg.checkpoint.checkpoint_shard_count,
        )
        for model in models:
            self.optimize_model(model)
        return models, saved_cfg

    def get_dataset_itr(self, disable_iterator_cache: bool = False) -> None:
        return self.task.get_batch_iterator(
            dataset=self.task.dataset(self.cfg.dataset.gen_subset),
            max_tokens=self.cfg.dataset.max_tokens,
            max_sentences=self.cfg.dataset.batch_size,
            max_positions=(sys.maxsize, sys.maxsize),
            ignore_invalid_inputs=self.cfg.dataset.skip_invalid_size_inputs_valid_test,
            required_batch_size_multiple=self.cfg.dataset.required_batch_size_multiple,
            seed=self.cfg.common.seed,
            num_shards=self.data_parallel_world_size,
            shard_id=self.data_parallel_rank,
            num_workers=self.cfg.dataset.num_workers,
            data_buffer_size=self.cfg.dataset.data_buffer_size,
            disable_iterator_cache=disable_iterator_cache,
        ).next_epoch_itr(shuffle=False)

    def build_progress_bar(
        self,
        epoch: Optional[int] = None,
        prefix: Optional[str] = None,
        default_log_format: str = "tqdm",
    ) -> BaseProgressBar:
        return progress_bar.progress_bar(
            iterator=self.get_dataset_itr(),
            log_format=self.cfg.common.log_format,
            log_interval=self.cfg.common.log_interval,
            epoch=epoch,
            prefix=prefix,
            tensorboard_logdir=self.cfg.common.tensorboard_logdir,
            default_log_format=default_log_format,
        )

    @property
    def data_parallel_world_size(self):
        if self.cfg.distributed_training.distributed_world_size == 1:
            return 1
        return distributed_utils.get_data_parallel_world_size()

    @property
    def data_parallel_rank(self):
        if self.cfg.distributed_training.distributed_world_size == 1:
            return 0
        return distributed_utils.get_data_parallel_rank()

    def process_sentence(
        self,
        sample: Dict[str, Any],
        hypo: Dict[str, Any],
        sid: int,
        batch_id: int,
    ) -> Tuple[int, int]:
        speaker = None  # Speaker can't be parsed from dataset.
        if "target_label" in sample:
            toks = sample["target_label"]
        else:
            toks = sample["target"]
        toks = toks[batch_id, :]

        # Processes hypothesis.
        hyp_pieces = self.tgt_dict.string(hypo["tokens"].int().cpu())
        if "words" in hypo:
            hyp_words = " ".join(hypo["words"])
        else:
            hyp_words = post_process(hyp_pieces, self.cfg.common_eval.post_process)

        # Processes target.
        target_tokens = utils.strip_pad(toks, self.tgt_dict.pad())
        tgt_pieces = self.tgt_dict.string(target_tokens.int().cpu())
        tgt_words = post_process(tgt_pieces, self.cfg.common_eval.post_process)

        if self.cfg.decoding.results_path is not None:
            print(f"{hyp_pieces} ({speaker}-{sid})", file=self.hypo_units_file)
            print(f"{hyp_words} ({speaker}-{sid})", file=self.hypo_words_file)
            print(f"{tgt_pieces} ({speaker}-{sid})", file=self.ref_units_file)
            print(f"{tgt_words} ({speaker}-{sid})", file=self.ref_words_file)
            print(f"{hypo['score'].item()} ({speaker}-{sid})", file=self.score_file)

        if not self.cfg.common_eval.quiet:
            logger.info(f"HYPO: {hyp_words}")
            logger.info(f"REF: {tgt_words}")
            logger.info("---------------------")

        hyp_words, tgt_words = hyp_words.split(), tgt_words.split()

        return editdistance.eval(hyp_words, tgt_words), len(tgt_words)

    def process_sample(self, sample: Dict[str, Any]) -> None:
        self.gen_timer.start()
        hypos = self.task.inference_step(
            generator=self.generator,
            models=self.models,
            sample=sample,
        )
        num_generated_tokens = sum(len(h[0]["tokens"]) for h in hypos)
        self.gen_timer.stop(num_generated_tokens)
        self.wps_meter.update(num_generated_tokens)

        for batch_id, sample_id in enumerate(sample["id"].tolist()):
            errs, length = self.process_sentence(
                sample=sample,
                sid=sample_id,
                batch_id=batch_id,
                hypo=hypos[batch_id][0],
            )
            self.total_errors += errs
            self.total_length += length

        self.log({"wps": round(self.wps_meter.avg)})
        if "nsentences" in sample:
            self.num_sentences += sample["nsentences"]
        else:
            self.num_sentences += sample["id"].numel()

    def log_generation_time(self) -> None:
        logger.info(
            "Processed %d sentences (%d tokens) in %.1fs %.2f "
            "sentences per second, %.2f tokens per second)",
            self.num_sentences,
            self.gen_timer.n,
            self.gen_timer.sum,
            self.num_sentences / (self.gen_timer.sum + 1e-6),
            1.0 / (self.gen_timer.avg + 1e-6),
        )


def parse_wer(wer_file: Path) -> float:
    with open(wer_file, "r") as f:
        return float(f.readline().strip().split(" ")[1])


def get_wer_file(cfg: InferConfig) -> Path:
    """Hashes the decoding parameters to a unique file ID."""
    base_path = "wer"
    if cfg.decoding.results_path is not None:
        base_path = os.path.join(cfg.decoding.results_path, base_path)

    if cfg.decoding.unique_wer_file:
        yaml_str = OmegaConf.to_yaml(cfg.decoding)
        fid = int(hashlib.md5(yaml_str.encode("utf-8")).hexdigest(), 16)
        return Path(f"{base_path}.{fid % 1000000}")
    else:
        return Path(base_path)


def main(cfg: InferConfig) -> float:
    """Entry point for main processing logic.

    Args:
        cfg: The inferance configuration to use.
        wer: Optional shared memory pointer for returning the WER. If not None,
            the final WER value will be written here instead of being returned.

    Returns:
        The final WER if `wer` is None, otherwise None.
    """

    yaml_str, wer_file = OmegaConf.to_yaml(cfg.decoding), get_wer_file(cfg)

    # Validates the provided configuration.
    if cfg.dataset.max_tokens is None and cfg.dataset.batch_size is None:
        cfg.dataset.max_tokens = 4000000
    if not cfg.common.cpu and not torch.cuda.is_available():
        raise ValueError("CUDA not found; set `cpu=True` to run without CUDA")

    logger.info(cfg.common_eval.path)

    with InferenceProcessor(cfg) as processor:
        for sample in processor:
            processor.process_sample(sample)

        processor.log_generation_time()

        if cfg.decoding.results_path is not None:
            processor.merge_shards()

        errs_t, leng_t = processor.total_errors, processor.total_length

        if cfg.common.cpu:
            logger.warning("Merging WER requires CUDA.")
        elif processor.data_parallel_world_size > 1:
            stats = torch.LongTensor([errs_t, leng_t]).cuda()
            dist.all_reduce(stats, op=dist.ReduceOp.SUM)
            errs_t, leng_t = stats[0].item(), stats[1].item()

        wer = errs_t * 100.0 / leng_t

        if distributed_utils.is_master(cfg.distributed_training):
            with open(wer_file, "w") as f:
                f.write(
                    (
                        f"WER: {wer}\n"
                        f"err / num_ref_words = {errs_t} / {leng_t}\n\n"
                        f"{yaml_str}"
                    )
                )

        return wer


@hydra.main(config_path=config_path, config_name="infer")
def hydra_main(cfg: InferConfig) -> Union[float, Tuple[float, Optional[float]]]:
    container = OmegaConf.to_container(cfg, resolve=True, enum_to_str=True)
    cfg = OmegaConf.create(container)
    OmegaConf.set_struct(cfg, True)

    if cfg.common.reset_logging:
        reset_logging()

    utils.import_user_module(cfg.common)

    # logger.info("Config:\n%s", OmegaConf.to_yaml(cfg))
    wer = float("inf")

    try:
        if cfg.common.profile:
            with torch.cuda.profiler.profile():
                with torch.autograd.profiler.emit_nvtx():
                    distributed_utils.call_main(cfg, main)
        else:
            distributed_utils.call_main(cfg, main)

        wer = parse_wer(get_wer_file(cfg))
    except BaseException as e:  # pylint: disable=broad-except
        if not cfg.common.suppress_crashes:
            raise
        else:
            logger.error("Crashed! %s", str(e))

    logger.info("Word error rate: %.4f", wer)
    if cfg.is_ax:
        return wer, None

    return wer


def cli_main() -> None:
    try:
        from hydra._internal.utils import (
            get_args,
        )  # pylint: disable=import-outside-toplevel

        cfg_name = get_args().config_name or "infer"
    except ImportError:
        logger.warning("Failed to get config name from hydra args")
        cfg_name = "infer"

    cs = ConfigStore.instance()
    cs.store(name=cfg_name, node=InferConfig)

    for k in InferConfig.__dataclass_fields__:
        if is_dataclass(InferConfig.__dataclass_fields__[k].type):
            v = InferConfig.__dataclass_fields__[k].default
            cs.store(name=k, node=v)

    hydra_main()  # pylint: disable=no-value-for-parameter


if __name__ == "__main__":
    cli_main()
>>>>>>> ecbf110e
<|MERGE_RESOLUTION|>--- conflicted
+++ resolved
@@ -1,508 +1,3 @@
-<<<<<<< HEAD
-#!/usr/bin/env python -u
-# Copyright (c) Facebook, Inc. and its affiliates.
-#
-# This source code is licensed under the MIT license found in the
-# LICENSE file in the root directory of this source tree.
-
-import ast
-import hashlib
-import logging
-import os
-import shutil
-import sys
-import re
-from dataclasses import dataclass, field, is_dataclass
-from pathlib import Path
-from typing import Any, Dict, List, Optional, Tuple, Union
-
-import editdistance
-import torch
-import torch.distributed as dist
-from examples.speech_recognition.new.decoders.decoder_config import (
-    DecoderConfig,
-    FlashlightDecoderConfig,
-)
-from examples.speech_recognition.new.decoders.decoder import Decoder
-from fairseq import checkpoint_utils, distributed_utils, progress_bar, tasks, utils
-from fairseq.data.data_utils import post_process
-from fairseq.dataclass.configs import (
-    CheckpointConfig,
-    CommonConfig,
-    CommonEvalConfig,
-    DatasetConfig,
-    DistributedTrainingConfig,
-    FairseqDataclass,
-)
-from fairseq.logging.meters import StopwatchMeter, TimeMeter
-from fairseq.logging.progress_bar import BaseProgressBar
-from fairseq.models.fairseq_model import FairseqModel
-from omegaconf import OmegaConf
-
-import hydra
-from hydra.core.config_store import ConfigStore
-
-logging.root.setLevel(logging.INFO)
-logging.basicConfig(level=logging.INFO)
-logger = logging.getLogger(__name__)
-
-config_path = Path(__file__).resolve().parent / "conf"
-
-
-@dataclass
-class DecodingConfig(DecoderConfig, FlashlightDecoderConfig):
-    unique_wer_file: bool = field(
-        default=False,
-        metadata={"help": "If set, use a unique file for storing WER"},
-    )
-    results_path: Optional[str] = field(
-        default=None,
-        metadata={
-            "help": "If set, write hypothesis and reference sentences into this directory"
-        },
-    )
-
-
-@dataclass
-class InferConfig(FairseqDataclass):
-    task: Any = None
-    decoding: DecodingConfig = DecodingConfig()
-    common: CommonConfig = CommonConfig()
-    common_eval: CommonEvalConfig = CommonEvalConfig()
-    checkpoint: CheckpointConfig = CheckpointConfig()
-    distributed_training: DistributedTrainingConfig = DistributedTrainingConfig()
-    dataset: DatasetConfig = DatasetConfig()
-    is_ax: bool = field(
-        default=False,
-        metadata={
-            "help": "if true, assumes we are using ax for tuning and returns a tuple for ax to consume"
-        },
-    )
-
-
-def reset_logging():
-    root = logging.getLogger()
-    for handler in root.handlers:
-        root.removeHandler(handler)
-    root.setLevel(os.environ.get("LOGLEVEL", "INFO").upper())
-    handler = logging.StreamHandler(sys.stdout)
-    handler.setFormatter(
-        logging.Formatter(
-            fmt="%(asctime)s | %(levelname)s | %(name)s | %(message)s",
-            datefmt="%Y-%m-%d %H:%M:%S",
-        )
-    )
-    root.addHandler(handler)
-
-
-class InferenceProcessor:
-    cfg: InferConfig
-
-    def __init__(self, cfg: InferConfig) -> None:
-        self.cfg = cfg
-        self.task = tasks.setup_task(cfg.task)
-
-        models, saved_cfg = self.load_model_ensemble()
-
-        ### LOAD ADAPTER ####
-        ckpt_obj = checkpoint_utils.load_checkpoint_to_cpu(self.cfg.common_eval.path)
-        if "adapter" in ckpt_obj:
-            target_lang = self.cfg.dataset.gen_subset.split(":")[0]
-            assert target_lang in ckpt_obj["adapter"]
-
-            logger.info(f">>> LOADING ADAPTER: {target_lang}")
-            ft_obj = ckpt_obj["adapter"][target_lang]
-            ft_model = ft_obj["model"]
-            cdevice = models[0].w2v_encoder.proj.weight.device
-            cdtype = models[0].w2v_encoder.proj.weight.dtype
-            ft_proj_out, ft_proj_in = ft_model["w2v_encoder.proj.weight"].shape
-            ft_proj = torch.nn.Linear(ft_proj_in, ft_proj_out, bias=True)
-            ft_proj.to(device=cdevice, dtype=cdtype)
-            models[0].w2v_encoder.proj = ft_proj
-            with torch.no_grad():
-                for kk, vv in models[0].named_parameters():
-                    if kk in ft_model:
-                        vv.copy_(ft_model[kk])
-            self.task.load_state_dict(ft_obj["task_state"])
-            # overwrite gen_subset with master config
-            self.cfg.dataset.gen_subset = re.sub(
-                "^[\w-]+:",
-                saved_cfg["task"]["multi_corpus_keys"] + ":",
-                self.cfg.dataset.gen_subset,
-            )
-        self.models = models
-        self.saved_cfg = saved_cfg
-        self.tgt_dict = self.task.target_dictionary
-
-        self.task.load_dataset(
-            self.cfg.dataset.gen_subset,
-            task_cfg=saved_cfg.task,
-        )
-        self.generator = Decoder(cfg.decoding, self.tgt_dict)
-        self.gen_timer = StopwatchMeter()
-        self.wps_meter = TimeMeter()
-        self.num_sentences = 0
-        self.total_errors = 0
-        self.total_length = 0
-
-        self.hypo_words_file = None
-        self.hypo_units_file = None
-        self.ref_words_file = None
-        self.ref_units_file = None
-
-        self.progress_bar = self.build_progress_bar()
-
-    def __enter__(self) -> "InferenceProcessor":
-        if self.cfg.decoding.results_path is not None:
-            self.hypo_words_file = self.get_res_file("hypo.word")
-            self.hypo_units_file = self.get_res_file("hypo.units")
-            self.ref_words_file = self.get_res_file("ref.word")
-            self.ref_units_file = self.get_res_file("ref.units")
-        return self
-
-    def __exit__(self, *exc) -> bool:
-        if self.cfg.decoding.results_path is not None:
-            self.hypo_words_file.close()
-            self.hypo_units_file.close()
-            self.ref_words_file.close()
-            self.ref_units_file.close()
-        return False
-
-    def __iter__(self) -> Any:
-        for sample in self.progress_bar:
-            if not self.cfg.common.cpu:
-                sample = utils.move_to_cuda(sample)
-
-            # Happens on the last batch.
-            if "net_input" not in sample:
-                continue
-            yield sample
-
-    def log(self, *args, **kwargs):
-        self.progress_bar.log(*args, **kwargs)
-
-    def print(self, *args, **kwargs):
-        self.progress_bar.print(*args, **kwargs)
-
-    def get_res_file(self, fname: str) -> None:
-        fname = os.path.join(self.cfg.decoding.results_path, fname)
-        if self.data_parallel_world_size > 1:
-            fname = f"{fname}.{self.data_parallel_rank}"
-        return open(fname, "w", buffering=1)
-
-    def merge_shards(self) -> None:
-        """Merges all shard files into shard 0, then removes shard suffix."""
-
-        shard_id = self.data_parallel_rank
-        num_shards = self.data_parallel_world_size
-
-        if self.data_parallel_world_size > 1:
-
-            def merge_shards_with_root(fname: str) -> None:
-                fname = os.path.join(self.cfg.decoding.results_path, fname)
-                logger.info("Merging %s on shard %d", fname, shard_id)
-                base_fpath = Path(f"{fname}.0")
-                with open(base_fpath, "a") as out_file:
-                    for s in range(1, num_shards):
-                        shard_fpath = Path(f"{fname}.{s}")
-                        with open(shard_fpath, "r") as in_file:
-                            for line in in_file:
-                                out_file.write(line)
-                        shard_fpath.unlink()
-                shutil.move(f"{fname}.0", fname)
-
-            dist.barrier()  # ensure all shards finished writing
-            if shard_id == (0 % num_shards):
-                merge_shards_with_root("hypo.word")
-            if shard_id == (1 % num_shards):
-                merge_shards_with_root("hypo.units")
-            if shard_id == (2 % num_shards):
-                merge_shards_with_root("ref.word")
-            if shard_id == (3 % num_shards):
-                merge_shards_with_root("ref.units")
-            dist.barrier()
-
-    def optimize_model(self, model: FairseqModel) -> None:
-        model.make_generation_fast_()
-        if self.cfg.common.fp16:
-            model.half()
-        if not self.cfg.common.cpu:
-            model.cuda()
-
-    def load_model_ensemble(self) -> Tuple[List[FairseqModel], FairseqDataclass]:
-        arg_overrides = ast.literal_eval(self.cfg.common_eval.model_overrides)
-        models, saved_cfg = checkpoint_utils.load_model_ensemble(
-            utils.split_paths(self.cfg.common_eval.path, separator="\\"),
-            arg_overrides=arg_overrides,
-            task=self.task,
-            suffix=self.cfg.checkpoint.checkpoint_suffix,
-            strict=(self.cfg.checkpoint.checkpoint_shard_count == 1),
-            num_shards=self.cfg.checkpoint.checkpoint_shard_count,
-        )
-        for model in models:
-            self.optimize_model(model)
-        return models, saved_cfg
-
-    def get_dataset_itr(self, disable_iterator_cache: bool = False) -> None:
-        return self.task.get_batch_iterator(
-            dataset=self.task.dataset(self.cfg.dataset.gen_subset),
-            max_tokens=self.cfg.dataset.max_tokens,
-            max_sentences=self.cfg.dataset.batch_size,
-            max_positions=(sys.maxsize, sys.maxsize),
-            ignore_invalid_inputs=self.cfg.dataset.skip_invalid_size_inputs_valid_test,
-            required_batch_size_multiple=self.cfg.dataset.required_batch_size_multiple,
-            seed=self.cfg.common.seed,
-            num_shards=self.data_parallel_world_size,
-            shard_id=self.data_parallel_rank,
-            num_workers=self.cfg.dataset.num_workers,
-            data_buffer_size=self.cfg.dataset.data_buffer_size,
-            disable_iterator_cache=disable_iterator_cache,
-        ).next_epoch_itr(shuffle=False)
-
-    def build_progress_bar(
-        self,
-        epoch: Optional[int] = None,
-        prefix: Optional[str] = None,
-        default_log_format: str = "tqdm",
-    ) -> BaseProgressBar:
-        return progress_bar.progress_bar(
-            iterator=self.get_dataset_itr(),
-            log_format=self.cfg.common.log_format,
-            log_interval=self.cfg.common.log_interval,
-            epoch=epoch,
-            prefix=prefix,
-            tensorboard_logdir=self.cfg.common.tensorboard_logdir,
-            default_log_format=default_log_format,
-        )
-
-    @property
-    def data_parallel_world_size(self):
-        if self.cfg.distributed_training.distributed_world_size == 1:
-            return 1
-        return distributed_utils.get_data_parallel_world_size()
-
-    @property
-    def data_parallel_rank(self):
-        if self.cfg.distributed_training.distributed_world_size == 1:
-            return 0
-        return distributed_utils.get_data_parallel_rank()
-
-    def process_sentence(
-        self,
-        sample: Dict[str, Any],
-        hypo: Dict[str, Any],
-        sid: int,
-        batch_id: int,
-    ) -> Tuple[int, int]:
-        speaker = None  # Speaker can't be parsed from dataset.
-
-        if "target_label" in sample:
-            toks = sample["target_label"]
-        else:
-            toks = sample["target"]
-        toks = toks[batch_id, :]
-
-        # Processes hypothesis.
-        hyp_pieces = self.tgt_dict.string(hypo["tokens"].int().cpu())
-        if "words" in hypo:
-            hyp_words = " ".join(hypo["words"])
-        else:
-            hyp_words = post_process(hyp_pieces, self.cfg.common_eval.post_process)
-
-        # Processes target.
-        target_tokens = utils.strip_pad(toks, self.tgt_dict.pad())
-        tgt_pieces = self.tgt_dict.string(target_tokens.int().cpu())
-        tgt_words = post_process(tgt_pieces, self.cfg.common_eval.post_process)
-
-        if self.cfg.decoding.results_path is not None:
-            print(f"{hyp_pieces} ({speaker}-{sid})", file=self.hypo_units_file)
-            print(f"{hyp_words} ({speaker}-{sid})", file=self.hypo_words_file)
-            print(f"{tgt_pieces} ({speaker}-{sid})", file=self.ref_units_file)
-            print(f"{tgt_words} ({speaker}-{sid})", file=self.ref_words_file)
-
-        if not self.cfg.common_eval.quiet:
-            logger.info(f"HYPO: {hyp_words}")
-            logger.info(f"REF: {tgt_words}")
-            logger.info("---------------------")
-
-        hyp_words, tgt_words = hyp_words.split(), tgt_words.split()
-
-        return editdistance.eval(hyp_words, tgt_words), len(tgt_words)
-
-    def process_sample(self, sample: Dict[str, Any]) -> None:
-        self.gen_timer.start()
-        hypos = self.task.inference_step(
-            generator=self.generator,
-            models=self.models,
-            sample=sample,
-        )
-        num_generated_tokens = sum(len(h[0]["tokens"]) for h in hypos)
-        self.gen_timer.stop(num_generated_tokens)
-        self.wps_meter.update(num_generated_tokens)
-
-        for batch_id, sample_id in enumerate(sample["id"].tolist()):
-            errs, length = self.process_sentence(
-                sample=sample,
-                sid=sample_id,
-                batch_id=batch_id,
-                hypo=hypos[batch_id][0],
-            )
-            self.total_errors += errs
-            self.total_length += length
-
-        self.log({"wps": round(self.wps_meter.avg)})
-        if "nsentences" in sample:
-            self.num_sentences += sample["nsentences"]
-        else:
-            self.num_sentences += sample["id"].numel()
-
-    def log_generation_time(self) -> None:
-        logger.info(
-            "Processed %d sentences (%d tokens) in %.1fs %.2f "
-            "sentences per second, %.2f tokens per second)",
-            self.num_sentences,
-            self.gen_timer.n,
-            self.gen_timer.sum,
-            self.num_sentences / (self.gen_timer.sum + 1e-6),
-            1.0 / (self.gen_timer.avg + 1e-6),
-        )
-
-
-def parse_wer(wer_file: Path) -> float:
-    with open(wer_file, "r") as f:
-        return float(f.readline().strip().split(" ")[1])
-
-
-def get_wer_file(cfg: InferConfig) -> Path:
-    """Hashes the decoding parameters to a unique file ID."""
-    base_path = "wer"
-    if cfg.decoding.results_path is not None:
-        base_path = os.path.join(cfg.decoding.results_path, base_path)
-
-    if cfg.decoding.unique_wer_file:
-        yaml_str = OmegaConf.to_yaml(cfg.decoding)
-        fid = int(hashlib.md5(yaml_str.encode("utf-8")).hexdigest(), 16)
-        return Path(f"{base_path}.{fid % 1000000}")
-    else:
-        return Path(base_path)
-
-
-def main(cfg: InferConfig) -> float:
-    """Entry point for main processing logic.
-
-    Args:
-        cfg: The inferance configuration to use.
-        wer: Optional shared memory pointer for returning the WER. If not None,
-            the final WER value will be written here instead of being returned.
-
-    Returns:
-        The final WER if `wer` is None, otherwise None.
-    """
-
-    yaml_str, wer_file = OmegaConf.to_yaml(cfg.decoding), get_wer_file(cfg)
-
-    # Validates the provided configuration.
-    if cfg.dataset.max_tokens is None and cfg.dataset.batch_size is None:
-        cfg.dataset.max_tokens = 4000000
-    if not cfg.common.cpu and not torch.cuda.is_available():
-        raise ValueError("CUDA not found; set `cpu=True` to run without CUDA")
-
-    logger.info(cfg.common_eval.path)
-
-    with InferenceProcessor(cfg) as processor:
-        for sample in processor:
-            processor.process_sample(sample)
-
-        processor.log_generation_time()
-
-        if cfg.decoding.results_path is not None:
-            processor.merge_shards()
-
-        errs_t, leng_t = processor.total_errors, processor.total_length
-
-        if cfg.common.cpu:
-            logger.warning("Merging WER requires CUDA.")
-        elif processor.data_parallel_world_size > 1:
-            stats = torch.LongTensor([errs_t, leng_t]).cuda()
-            dist.all_reduce(stats, op=dist.ReduceOp.SUM)
-            errs_t, leng_t = stats[0].item(), stats[1].item()
-
-        wer = errs_t * 100.0 / leng_t
-
-        if distributed_utils.is_master(cfg.distributed_training):
-            with open(wer_file, "w") as f:
-                f.write(
-                    (
-                        f"WER: {wer}\n"
-                        f"err / num_ref_words = {errs_t} / {leng_t}\n\n"
-                        f"{yaml_str}"
-                    )
-                )
-
-        return wer
-
-
-@hydra.main(config_path=config_path, config_name="infer")
-def hydra_main(cfg: InferConfig) -> Union[float, Tuple[float, Optional[float]]]:
-    container = OmegaConf.to_container(cfg, resolve=True, enum_to_str=True)
-    cfg = OmegaConf.create(container)
-    OmegaConf.set_struct(cfg, True)
-
-    if cfg.common.reset_logging:
-        reset_logging()
-
-    utils.import_user_module(cfg.common)
-
-    # logger.info("Config:\n%s", OmegaConf.to_yaml(cfg))
-    wer = float("inf")
-
-    try:
-        if cfg.common.profile:
-            with torch.cuda.profiler.profile():
-                with torch.autograd.profiler.emit_nvtx():
-                    distributed_utils.call_main(cfg, main)
-        else:
-            distributed_utils.call_main(cfg, main)
-
-        wer = parse_wer(get_wer_file(cfg))
-    except BaseException as e:  # pylint: disable=broad-except
-        if not cfg.common.suppress_crashes:
-            raise
-        else:
-            logger.error("Crashed! %s", str(e))
-
-    logger.info("Word error rate: %.4f", wer)
-    if cfg.is_ax:
-        return wer, None
-
-    return wer
-
-
-def cli_main() -> None:
-    try:
-        from hydra._internal.utils import (
-            get_args,
-        )  # pylint: disable=import-outside-toplevel
-
-        cfg_name = get_args().config_name or "infer"
-    except ImportError:
-        logger.warning("Failed to get config name from hydra args")
-        cfg_name = "infer"
-
-    cs = ConfigStore.instance()
-    cs.store(name=cfg_name, node=InferConfig)
-
-    for k in InferConfig.__dataclass_fields__:
-        if is_dataclass(InferConfig.__dataclass_fields__[k].type):
-            v = InferConfig.__dataclass_fields__[k].default
-            cs.store(name=k, node=v)
-
-    hydra_main()  # pylint: disable=no-value-for-parameter
-
-
-if __name__ == "__main__":
-    cli_main()
-=======
 #!/usr/bin/env python -u
 # Copyright (c) Facebook, Inc. and its affiliates.
 #
@@ -1004,5 +499,4 @@
 
 
 if __name__ == "__main__":
-    cli_main()
->>>>>>> ecbf110e
+    cli_main()